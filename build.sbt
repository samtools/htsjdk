--- conflicted
+++ resolved
@@ -7,13 +7,7 @@
 
 name := "htsjdk"
 
-<<<<<<< HEAD
-isSnapshot := true
-=======
 val buildVersion = "2.2.2"
->>>>>>> f6a7e09c
-
-val buildVersion = "1.142"
 
 organization := "com.genestack"
 
@@ -30,6 +24,8 @@
 libraryDependencies += "org.tukaani" % "xz" % "1.5"
 
 libraryDependencies += "org.apache.ant" % "ant" % "1.8.2"
+
+libraryDependencies += "org.testng" % "testng" % "6.8.8"
 
 unmanagedBase := baseDirectory.value
 
@@ -97,13 +93,7 @@
 
 crossPaths := false
 
-<<<<<<< HEAD
-javacOptions in Compile ++= Seq("-source", "1.7")
-
-javacOptions in(Compile, compile) ++= Seq("-target", "1.7")
-=======
 javacOptions in (Compile,doc) ++= Seq("-Xdoclint:none")
->>>>>>> f6a7e09c
 
 packageOptions := Seq(ManifestAttributes(
   ("Implementation-Version", s"${implementationVersion.value}"),
