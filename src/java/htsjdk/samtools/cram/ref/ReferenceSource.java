--- conflicted
+++ resolved
@@ -41,191 +41,6 @@
 import java.util.regex.Pattern;
 
 public class ReferenceSource {
-<<<<<<< HEAD
-	private static Log log = Log.getInstance(ReferenceSource.class);
-	private ReferenceSequenceFile rsFile;
-	private FastaSequenceIndex fastaSequenceIndex;
-	private int downloadTriesBeforeFailing = 2;
-
-	private Map<String, WeakReference<byte[]>> cacheW = new HashMap<String, WeakReference<byte[]>>();
-
-	public ReferenceSource() {
-	}
-
-	public ReferenceSource(File file) {
-		if (file != null) {
-			rsFile = ReferenceSequenceFileFactory
-					.getReferenceSequenceFile(file);
-
-			File indexFile = IOUtil.getFile(file.getAbsoluteFile() + ".fai");
-			if (indexFile.exists())
-				fastaSequenceIndex = new FastaSequenceIndex(indexFile);
-		}
-	}
-
-	public ReferenceSource(ReferenceSequenceFile rsFile) {
-		this.rsFile = rsFile;
-	}
-
-	public void clearCache() {
-		cacheW.clear();
-	}
-
-	private byte[] findInCache(String name) {
-		WeakReference<byte[]> r = cacheW.get(name);
-		if (r != null) {
-			byte[] bytes = r.get();
-			if (bytes != null)
-				return bytes;
-		}
-		return null;
-	}
-
-	public synchronized byte[] getReferenceBases(SAMSequenceRecord record,
-			boolean tryNameVariants) {
-		{ // check cache by sequence name:
-			String name = record.getSequenceName();
-			byte[] bases = findInCache(name);
-			if (bases != null)
-				return bases;
-		}
-
-		String md5 = record.getAttribute(SAMSequenceRecord.MD5_TAG);
-		{ // check cache by md5:
-			if (md5 != null) {
-				byte[] bases = findInCache(md5);
-				if (bases != null)
-					return bases;
-			}
-		}
-
-		byte[] bases;
-
-		{ // try to fetch sequence by name:
-			bases = findBasesByName(record.getSequenceName(), tryNameVariants);
-			if (bases != null) {
-				SequenceUtil.upperCase(bases);
-				cacheW.put(record.getSequenceName(), new WeakReference<byte[]>(
-						bases));
-				return bases;
-			}
-		}
-
-		{ // try to fetch sequence by md5:
-			if (md5 != null)
-				try {
-					bases = findBasesByMD5(md5);
-				} catch (Exception e) {
-					throw new RuntimeException(e);
-				}
-			if (bases != null) {
-				SequenceUtil.upperCase(bases);
-				cacheW.put(md5, new WeakReference<byte[]>(bases));
-				return bases;
-			}
-		}
-
-		// sequence not found, give up:
-		return null;
-	}
-
-	protected byte[] findBasesByName(String name, boolean tryVariants) {
-		if (rsFile == null || !rsFile.isIndexed())
-			return null;
-
-		ReferenceSequence sequence = null;
-		if (fastaSequenceIndex != null)
-			if (fastaSequenceIndex.hasIndexEntry(name))
-				sequence = rsFile.getSequence(name);
-			else
-				sequence = null;
-
-		if (sequence != null)
-			return sequence.getBases();
-		
-		sequence = rsFile.getSequence(name);
-		if (sequence != null)
-			return sequence.getBases();
-
-		if (tryVariants) {
-			for (String variant : getVariants(name)) {
-				try {
-					sequence = rsFile.getSequence(variant);
-				} catch (SAMException e) {
-					log.warn("Sequence not found: " + variant);
-				}
-				if (sequence != null)
-					return sequence.getBases();
-			}
-		}
-		return null;
-	}
-
-	protected byte[] findBasesByMD5(String md5) throws MalformedURLException,
-			IOException {
-		String url = String.format(Defaults.EBI_REFERENCE_SEVICE_URL_MASK, md5);
-
-		for (int i = 0; i < downloadTriesBeforeFailing; i++) {
-			InputStream is = new URL(url).openStream();
-			if (is == null)
-				return null;
-
-			log.debug("Downloading reference sequence: " + url);
-			byte[] data = ByteBufferUtils.readFully(is);
-			log.debug("Downloaded " + data.length + " bytes for md5 " + md5);
-			is.close();
-
-			try {
-				String downloadedMD5 = SequenceUtil.calculateMD5String(data);
-				if (md5.equals(downloadedMD5)) {
-					return data;
-				} else {
-					String message = String
-							.format("Downloaded sequence is corrupt: requested md5=%s, received md5=%s",
-									md5, downloadedMD5);
-					log.error(message);
-				}
-			} catch (NoSuchAlgorithmException e) {
-				throw new RuntimeException(e);
-			}
-		}
-		throw new RuntimeException("Giving up on downloading sequence for md5 "
-				+ md5);
-	}
-
-	private static final Pattern chrPattern = Pattern.compile("chr.*",
-			Pattern.CASE_INSENSITIVE);
-
-	protected List<String> getVariants(String name) {
-		List<String> variants = new ArrayList<String>();
-
-		if (name.equals("M"))
-			variants.add("MT");
-
-		if (name.equals("MT"))
-			variants.add("M");
-
-		boolean chrPatternMatch = chrPattern.matcher(name).matches();
-		if (chrPatternMatch)
-			variants.add(name.substring(3));
-		else
-			variants.add("chr" + name);
-
-		if ("chrM".equals(name)) {
-			// chrM case:
-			variants.add("MT");
-		}
-		return variants;
-	}
-
-	public int getDownloadTriesBeforeFailing() {
-		return downloadTriesBeforeFailing;
-	}
-
-	public void setDownloadTriesBeforeFailing(int downloadTriesBeforeFailing) {
-		this.downloadTriesBeforeFailing = downloadTriesBeforeFailing;
-	}
-=======
     private static final Log log = Log.getInstance(ReferenceSource.class);
     private ReferenceSequenceFile rsFile;
     private int downloadTriesBeforeFailing = 2;
@@ -406,5 +221,4 @@
     public void setDownloadTriesBeforeFailing(final int downloadTriesBeforeFailing) {
         this.downloadTriesBeforeFailing = downloadTriesBeforeFailing;
     }
->>>>>>> a594e7fb
 }