/*******************************************************************************
 * Copyright 2013-2016 EMBL-EBI
 *
 * Licensed under the Apache License, Version 2.0 (the "License");
 * you may not use this file except in compliance with the License.
 * You may obtain a copy of the License at
 *
 *   http://www.apache.org/licenses/LICENSE-2.0
 *
 * Unless required by applicable law or agreed to in writing, software
 * distributed under the License countingInputStream distributed on an "AS IS" BASIS,
 * WITHOUT WARRANTIES OR CONDITIONS OF ANY KIND, either express or implied.
 * See the License for the specific language governing permissions and
 * limitations under the License.
 ******************************************************************************/
package htsjdk.samtools;

import htsjdk.samtools.SAMFileHeader.SortOrder;
import htsjdk.samtools.cram.build.ContainerParser;
import htsjdk.samtools.cram.build.Cram2SamRecordFactory;
import htsjdk.samtools.cram.build.CramContainerIterator;
import htsjdk.samtools.cram.build.CramNormalizer;
import htsjdk.samtools.cram.build.CramSpanContainerIterator;
import htsjdk.samtools.cram.io.CountingInputStream;
import htsjdk.samtools.cram.ref.CRAMReferenceSource;
import htsjdk.samtools.cram.structure.Container;
import htsjdk.samtools.cram.structure.ContainerIO;
import htsjdk.samtools.cram.structure.CramCompressionRecord;
import htsjdk.samtools.cram.structure.CramHeader;
import htsjdk.samtools.cram.structure.Slice;
import htsjdk.samtools.seekablestream.SeekableStream;
import htsjdk.samtools.util.Log;

import java.io.IOException;
import java.io.InputStream;
import java.math.BigInteger;
<<<<<<< HEAD
import java.util.ArrayList;
import java.util.Collections;
import java.util.Iterator;
=======
import java.util.*;
>>>>>>> c4842419

import htsjdk.samtools.cram.CRAMException;

public class CRAMIterator implements SAMRecordIterator {
    private static final Log log = Log.getInstance(CRAMIterator.class);
    private final CountingInputStream countingInputStream;
    private CramHeader cramHeader;
    private ArrayList<SAMRecord> records;
    private SAMRecord nextRecord = null;
    private CramNormalizer normalizer;
    private byte[] refs;
    private int prevSeqId = SAMRecord.NO_ALIGNMENT_REFERENCE_INDEX;
    public Container container;
    private SamReader mReader;
    long firstContainerOffset = 0;
    private Iterator<Container> containerIterator;

    private ContainerParser parser;
    private final CRAMReferenceSource referenceSource;

    private Iterator<SAMRecord> iterator = Collections.<SAMRecord>emptyList().iterator();

    private ValidationStringency validationStringency = ValidationStringency.DEFAULT_STRINGENCY;

    public ValidationStringency getValidationStringency() {
        return validationStringency;
    }

    public void setValidationStringency(
            final ValidationStringency validationStringency) {
        this.validationStringency = validationStringency;
    }

    /**
     * `samRecordIndex` only used when validation is not `SILENT`
     * (for identification by the validator which records are invalid)
     */
    private long samRecordIndex;
    private ArrayList<CramCompressionRecord> cramRecords;

    public CRAMIterator(final InputStream inputStream, final CRAMReferenceSource referenceSource, final ValidationStringency validationStringency)
            throws IOException {
        if (null == referenceSource) {
            throw new CRAMException("A reference source is required for CRAM files");
        }
        this.countingInputStream = new CountingInputStream(inputStream);
        this.referenceSource = referenceSource;
        this.validationStringency = validationStringency;
        final CramContainerIterator containerIterator = new CramContainerIterator(this.countingInputStream);
        cramHeader = containerIterator.getCramHeader();
        this.containerIterator = containerIterator;

        firstContainerOffset = this.countingInputStream.getCount();
        records = new ArrayList<SAMRecord>(CRAMContainerStreamWriter.DEFAULT_RECORDS_PER_SLICE);
        normalizer = new CramNormalizer(cramHeader.getSamFileHeader(),
                referenceSource);
        parser = new ContainerParser(cramHeader.getSamFileHeader());
    }

    public CRAMIterator(final SeekableStream seekableStream, final CRAMReferenceSource referenceSource, final long[] coordinates, final ValidationStringency validationStringency)
            throws IOException {
        if (null == referenceSource) {
            throw new CRAMException("A reference source is required for CRAM files");
        }
        this.countingInputStream = new CountingInputStream(seekableStream);
        this.referenceSource = referenceSource;
        this.validationStringency = validationStringency;
        final CramSpanContainerIterator containerIterator = CramSpanContainerIterator.fromFileSpan(seekableStream, coordinates);
        cramHeader = containerIterator.getCramHeader();
        this.containerIterator = containerIterator;

        firstContainerOffset = containerIterator.getFirstContainerOffset();
        records = new ArrayList<SAMRecord>(CRAMContainerStreamWriter.DEFAULT_RECORDS_PER_SLICE);
        normalizer = new CramNormalizer(cramHeader.getSamFileHeader(),
                referenceSource);
        parser = new ContainerParser(cramHeader.getSamFileHeader());
    }

    @Deprecated
    public CRAMIterator(final SeekableStream seekableStream, final CRAMReferenceSource referenceSource, final long[] coordinates)
            throws IOException {
        this(seekableStream, referenceSource, coordinates, ValidationStringency.DEFAULT_STRINGENCY);
    }

    public CramHeader getCramHeader() {
        return cramHeader;
    }

    void nextContainer() throws IOException, IllegalArgumentException,
            IllegalAccessException, CRAMException {

        if (containerIterator != null) {
            if (!containerIterator.hasNext()) {
                records.clear();
                nextRecord = null;
                return;
            }

            container = containerIterator.next();
            if (container.isEOF()) {
                records.clear();
                nextRecord = null;
                return;
            }
        } else {
            container = ContainerIO.readContainer(cramHeader.getVersion(), countingInputStream);
            if (container.isEOF()) {
                records.clear();
                nextRecord = null;
                return;
            }
        }

        records.clear();
        if (cramRecords == null)
            cramRecords = new ArrayList<CramCompressionRecord>(container.nofRecords);
        else
            cramRecords.clear();

        parser.getRecords(container, cramRecords, validationStringency);

        if (container.sequenceId == SAMRecord.NO_ALIGNMENT_REFERENCE_INDEX) {
            refs = new byte[]{};
            prevSeqId = SAMRecord.NO_ALIGNMENT_REFERENCE_INDEX;
        } else if (container.sequenceId == Slice.MULTI_REFERENCE) {
            refs = null;
            prevSeqId = Slice.MULTI_REFERENCE;
        } else if (prevSeqId < 0 || prevSeqId != container.sequenceId) {
            final SAMSequenceRecord sequence = cramHeader.getSamFileHeader()
                    .getSequence(container.sequenceId);
            refs = referenceSource.getReferenceBases(sequence, true);
            if (refs == null) {
                throw new CRAMException(String.format("Contig %s not found in the reference file.", sequence.getSequenceName()));
            }
            prevSeqId = container.sequenceId;
        }

        for (int i = 0; i < container.slices.length; i++) {
            final Slice slice = container.slices[i];

            if (slice.sequenceId < 0)
                continue;

            if (!slice.validateRefMD5(refs)) {
                final String msg = String.format(
                        "Reference sequence MD5 mismatch for slice: sequence id %d, start %d, span %d, expected MD5 %s",
                        slice.sequenceId,
                        slice.alignmentStart,
                        slice.alignmentSpan,
                        String.format("%032x", new BigInteger(1, slice.refMD5)));
                throw new CRAMException(msg);
            }
        }

        normalizer.normalize(cramRecords, refs, 0,
                container.header.substitutionMatrix);

        final Cram2SamRecordFactory cramToSamRecordFactory = new Cram2SamRecordFactory(
                cramHeader.getSamFileHeader());

        for (final CramCompressionRecord cramRecord : cramRecords) {
            final SAMRecord samRecord = cramToSamRecordFactory.create(cramRecord);
            if (!cramRecord.isSegmentUnmapped()) {
                final SAMSequenceRecord sequence = cramHeader.getSamFileHeader()
                        .getSequence(cramRecord.sequenceId);
                refs = referenceSource.getReferenceBases(sequence, true);
            }

            samRecord.setValidationStringency(validationStringency);

            if (mReader != null) {
                final long chunkStart = (container.offset << 16) | cramRecord.sliceIndex;
                final long chunkEnd = ((container.offset << 16) | cramRecord.sliceIndex) + 1;
                nextRecord.setFileSource(new SAMFileSource(mReader,
                        new BAMFileSpan(new Chunk(chunkStart, chunkEnd))));
            }

            records.add(samRecord);
        }
        cramRecords.clear();
        iterator = records.iterator();
    }

    /**
     * Skip cached records until given alignment start position.
     *
     * @param refIndex reference sequence index
     * @param pos      alignment start to skip to
     */
    public boolean advanceToAlignmentInContainer(final int refIndex, final int pos) {
        if (!hasNext()) return false;
        int i = 0;
        for (final SAMRecord record : records) {
            if (refIndex != SAMRecord.NO_ALIGNMENT_REFERENCE_INDEX && record.getReferenceIndex() != refIndex) continue;

            if (pos <= 0) {
                if (record.getAlignmentStart() == SAMRecord.NO_ALIGNMENT_START) {
                    iterator = records.listIterator(i);
                    return true;
                }
            } else {
                if (record.getAlignmentStart() >= pos) {
                    iterator = records.listIterator(i);
                    return true;
                }
            }
            i++;
        }
        iterator = Collections.<SAMRecord>emptyList().iterator();
        return false;
    }

    @Override
    public boolean hasNext() {
        if (container != null && container.isEOF()) return false;
        if (!iterator.hasNext()) {
            try {
                nextContainer();
            } catch (IOException | IllegalAccessException e) {
                throw new SAMException(e);
            }
        }

        return !records.isEmpty();
    }

    @Override
    public SAMRecord next() {
<<<<<<< HEAD
        SAMRecord samRecord = iterator.next();
        if (validationStringency != ValidationStringency.SILENT) {
            SAMUtils.processValidationErrors(samRecord.isValid(), samRecordIndex++, validationStringency);
        }

        return samRecord;
=======
        if (hasNext()) {
            return iterator.next();
        } else {
            throw new NoSuchElementException();
        }
>>>>>>> c4842419
    }

    @Override
    public void remove() {
        throw new RuntimeException("Removal of records not implemented.");
    }

    @Override
    public void close() {
        records.clear();
        //noinspection EmptyCatchBlock
        try {
            if (countingInputStream != null)
                countingInputStream.close();
        } catch (final IOException e) { }
    }

    @Override
    public SAMRecordIterator assertSorted(final SortOrder sortOrder) {
        return SamReader.AssertingIterator.of(this).assertSorted(sortOrder);
    }

    public SamReader getFileSource() {
        return mReader;
    }

    public void setFileSource(final SamReader mReader) {
        this.mReader = mReader;
    }

    public SAMFileHeader getSAMFileHeader() {
        return cramHeader.getSamFileHeader();
    }
}<|MERGE_RESOLUTION|>--- conflicted
+++ resolved
@@ -34,13 +34,7 @@
 import java.io.IOException;
 import java.io.InputStream;
 import java.math.BigInteger;
-<<<<<<< HEAD
-import java.util.ArrayList;
-import java.util.Collections;
-import java.util.Iterator;
-=======
 import java.util.*;
->>>>>>> c4842419
 
 import htsjdk.samtools.cram.CRAMException;
 
@@ -138,7 +132,6 @@
                 nextRecord = null;
                 return;
             }
-
             container = containerIterator.next();
             if (container.isEOF()) {
                 records.clear();
@@ -269,20 +262,19 @@
 
     @Override
     public SAMRecord next() {
-<<<<<<< HEAD
-        SAMRecord samRecord = iterator.next();
-        if (validationStringency != ValidationStringency.SILENT) {
-            SAMUtils.processValidationErrors(samRecord.isValid(), samRecordIndex++, validationStringency);
-        }
-
-        return samRecord;
-=======
         if (hasNext()) {
-            return iterator.next();
+
+            SAMRecord samRecord = iterator.next();
+
+            if (validationStringency != ValidationStringency.SILENT) {
+                SAMUtils.processValidationErrors(samRecord.isValid(), samRecordIndex++, validationStringency);
+            }
+
+            return samRecord;
+
         } else {
             throw new NoSuchElementException();
         }
->>>>>>> c4842419
     }
 
     @Override
@@ -297,7 +289,8 @@
         try {
             if (countingInputStream != null)
                 countingInputStream.close();
-        } catch (final IOException e) { }
+        } catch (final IOException e) {
+        }
     }
 
     @Override
@@ -316,4 +309,5 @@
     public SAMFileHeader getSAMFileHeader() {
         return cramHeader.getSamFileHeader();
     }
+
 }