--- conflicted
+++ resolved
@@ -269,13 +269,11 @@
             double[] likelihoodsAsVector = new double[strings.length];
             int missing = 0;
             for ( int i = 0; i < strings.length; i++ ) {
-<<<<<<< HEAD
-                likelihoodsAsVector[i] = VCFUtils.parseDoubleAccordingToVcfSpec(strings[i]);
-=======
+                likelihoodsAsVector[i] =
                 if (strings[i].equals(VCFConstants.MISSING_VALUE_v4)) {
                   missing++;
                 } else {
-                  likelihoodsAsVector[i] = Double.parseDouble(strings[i]);
+                  likelihoodsAsVector[i] = VCFUtils.parseDoubleAccordingToVcfSpec(strings[i]);
                 }
             }
             if (missing == 0) {
@@ -284,7 +282,6 @@
               return null; // array of missing values 
             } else {
               throw new TribbleException("partial missing values for GL field");
->>>>>>> a61e2331
             }
         }
 
